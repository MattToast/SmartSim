--- conflicted
+++ resolved
@@ -28,11 +28,7 @@
 
 from __future__ import annotations
 
-<<<<<<< HEAD
 import datetime
-import itertools
-=======
->>>>>>> b729e915
 import os
 import os.path as osp
 import textwrap
@@ -166,16 +162,14 @@
             exp_path = osp.join(getcwd(), name)
 
         self.exp_path = exp_path
-<<<<<<< HEAD
+        """The path under which the experiment operate"""
+        
         self.run_ID = (
             "run-"
             + datetime.datetime.now().strftime("%H:%M:%S")
             + "-"
             + datetime.datetime.now().strftime("%Y-%m-%d")
         )
-=======
-        """The path under which the experiment operate"""
->>>>>>> b729e915
 
         # TODO: Remove this! The controller is becoming obsolete
         self._control = Controller(launcher="local")
@@ -206,35 +200,16 @@
         """
 
         def _start(job: Job) -> LaunchedJobID:
-<<<<<<< HEAD
-            builder: LaunchArgBuilder[t.Any] = job.launch_settings.launch_args
-            launcher_type = self._dispatcher.get_launcher_for(builder)
-            launcher = first(
-                lambda launcher: type(launcher) is launcher_type,
-                self._active_launchers,
-            )
-            if launcher is None:
-                launcher = launcher_type.create(self)
-                self._active_launchers.add(launcher)
-            job_execution_path = self._generate(job)
-=======
             args = job.launch_settings.launch_args
             env = job.launch_settings.env_vars
->>>>>>> b729e915
             # >>>>>>>>>>>>>>>>>>>>>>>>>>>>>>>>>>>>>>>>>>>>>>>>>>>>>>>>>>>>>>>>>>>>>
             # FIXME: Remove this cast after `SmartSimEntity` conforms to
             #        protocol. For now, live with the "dangerous" type cast
             # ---------------------------------------------------------------------
-<<<<<<< HEAD
-            exe_like = t.cast("ExecutableLike", job.entity)
-            finalized = builder.finalize(
-                exe_like, job.launch_settings.env_vars, job_execution_path
-            )
-=======
             exe = t.cast("ExecutableProtocol", job.entity)
->>>>>>> b729e915
             # <<<<<<<<<<<<<<<<<<<<<<<<<<<<<<<<<<<<<<<<<<<<<<<<<<<<<<<<<<<<<<<<<<<<<
             dispatch = dispatcher.get_dispatch(args)
+
             try:
                 launch_config = dispatch.configure_first_compatible_launcher(
                     from_available_launchers=self._active_launchers,
@@ -249,6 +224,8 @@
             # it easier to monitor job statuses
             # pylint: disable-next=protected-access
             self._active_launchers.add(launch_config._adapted_launcher)
+            #job_execution_path = self._generate(job)
+
             return launch_config.start(exe, env)
 
         return _start(job), *map(_start, jobs)
