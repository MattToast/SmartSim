# BSD 2-Clause License
#
# Copyright (c) 2021-2024, Hewlett Packard Enterprise
# All rights reserved.
#
# Redistribution and use in source and binary forms, with or without
# modification, are permitted provided that the following conditions are met:
#
# 1. Redistributions of source code must retain the above copyright notice, this
#    list of conditions and the following disclaimer.
#
# 2. Redistributions in binary form must reproduce the above copyright notice,
#    this list of conditions and the following disclaimer in the documentation
#    and/or other materials provided with the distribution.
#
# THIS SOFTWARE IS PROVIDED BY THE COPYRIGHT HOLDERS AND CONTRIBUTORS "AS IS"
# AND ANY EXPRESS OR IMPLIED WARRANTIES, INCLUDING, BUT NOT LIMITED TO, THE
# IMPLIED WARRANTIES OF MERCHANTABILITY AND FITNESS FOR A PARTICULAR PURPOSE ARE
# DISCLAIMED. IN NO EVENT SHALL THE COPYRIGHT HOLDER OR CONTRIBUTORS BE LIABLE
# FOR ANY DIRECT, INDIRECT, INCIDENTAL, SPECIAL, EXEMPLARY, OR CONSEQUENTIAL
# DAMAGES (INCLUDING, BUT NOT LIMITED TO, PROCUREMENT OF SUBSTITUTE GOODS OR
# SERVICES; LOSS OF USE, DATA, OR PROFITS; OR BUSINESS INTERRUPTION) HOWEVER
# CAUSED AND ON ANY THEORY OF LIABILITY, WHETHER IN CONTRACT, STRICT LIABILITY,
# OR TORT (INCLUDING NEGLIGENCE OR OTHERWISE) ARISING IN ANY WAY OUT OF THE USE
# OF THIS SOFTWARE, EVEN IF ADVISED OF THE POSSIBILITY OF SUCH DAMAGE.

import os.path as osp
import typing as t
from copy import deepcopy
from os import getcwd

from tabulate import tabulate

from .._core._install.builder import Device
from .._core.utils.helpers import expand_exe_path
from ..error import (
    EntityExistsError,
    SmartSimError,
    SSUnsupportedError,
    UserStrategyError,
)
from ..log import get_logger
from ..settings.base import BatchSettings, RunSettings
from .dbobject import DBModel, DBScript
from .entity import SmartSimEntity
from .entityList import EntityList
<<<<<<< HEAD
from .model import Model
from .strategies import (
    TPermutationStrategy,
    create_all_permutations,
    random_permutations,
    step_values,
)
=======
from .model import Application
from .strategies import create_all_permutations, random_permutations, step_values
>>>>>>> 89214d60

logger = get_logger(__name__)


class Ensemble(EntityList[Application]):
    """``Ensemble`` is a group of ``Application`` instances that can
    be treated as a reference to a single instance.
    """

    def __init__(
        self,
        name: str,
        params: t.Optional[t.Dict[str, t.Any]] = None,
        exe: t.Optional[str] = None,
        exe_args: t.Optional[t.List[str]] = None,
        path: t.Optional[str] = getcwd(),
        params_as_args: t.Optional[t.List[str]] = None,
        batch_settings: t.Optional[BatchSettings] = None,
        run_settings: t.Optional[RunSettings] = None,
        perm_strat: str = "all_perm",
        **kwargs: t.Any,
    ) -> None:
        """Initialize an Ensemble of Application instances.

        The kwargs argument can be used to pass custom input
        parameters to the permutation strategy.

        :param name: name of the ensemble
        :param exe: executable to run
        :param exe_args: executable arguments
        :param params: parameters to expand into ``Application`` members
        :param params_as_args: list of params that should be used as command
            line arguments to the ``Application`` member executables and not written
            to generator files
        :param batch_settings: describes settings for ``Ensemble`` as batch workload
        :param run_settings: describes how each ``Application`` should be executed
        :param replicas: number of ``Application`` replicas to create - a keyword
            argument of kwargs
        :param perm_strategy: strategy for expanding ``params`` into
                             ``Application`` instances from params argument
                             options are "all_perm", "step", "random"
                             or a callable function.
        :return: ``Ensemble`` instance
        """
        self.exe = exe or ""
        self.exe_args = exe_args or []
        self.params = params or {}
        self.params_as_args = params_as_args or []
        self._key_prefixing_enabled = True
        self.batch_settings = batch_settings
        self.run_settings = run_settings
        self.replicas: str

        super().__init__(name, path=str(path), perm_strat=perm_strat, **kwargs)

    @property
    def applications(self) -> t.Collection[Application]:
        """An alias for a shallow copy of the ``entities`` attribute"""
        return list(self.entities)

    def _initialize_entities(self, **kwargs: t.Any) -> None:
        """Initialize all the applications within the ensemble based
        on the parameters passed to the ensemble and the permutation
        strategy given at init.

        :raises UserStrategyError: if user generation strategy fails
        """
        strategy = self._set_strategy(kwargs.pop("perm_strat"))
        replicas = kwargs.pop("replicas", None)
        self.replicas = replicas

        # if a ensemble has parameters and run settings, create
        # the ensemble and assign run_settings to each member
        if self.params:
            if self.run_settings and self.exe:
<<<<<<< HEAD
                # Compute all combinations of model parameters and arguments
                n_models = kwargs.get("n_models", 0)
                all_model_params = strategy(self.params, n_models)
                if not isinstance(all_model_params, list):
=======
                param_names, params = self._read_application_parameters()

                # Compute all combinations of application parameters and arguments
                n_applications = kwargs.get("n_applications", 0)
                all_application_params = strategy(param_names, params, n_applications)
                if not isinstance(all_application_params, list):
>>>>>>> 89214d60
                    raise UserStrategyError(strategy)

                for i, param_set in enumerate(all_application_params):
                    if not isinstance(param_set, dict):
                        raise UserStrategyError(strategy)
                    run_settings = deepcopy(self.run_settings)
                    application_name = "_".join((self.name, str(i)))
                    application = Application(
                        name=application_name,
                        exe=self.exe,
                        exe_args=self.exe_args,
                        params=param_set,
                        path=osp.join(self.path, application_name),
                        run_settings=run_settings,
                        params_as_args=self.params_as_args,
                    )
                    application.enable_key_prefixing()
                    application.params_to_args()
                    logger.debug(
                        f"Created ensemble member: {application_name} in {self.name}"
                    )
                    self.add_application(application)
            # cannot generate applications without run settings
            else:
                raise SmartSimError(
                    "Ensembles without 'params' or 'replicas' argument to "
                    "expand into members cannot be given run settings"
                )
        else:
            if self.run_settings and self.exe:
                if replicas:
                    for i in range(replicas):
                        application_name = "_".join((self.name, str(i)))
                        application = Application(
                            name=application_name,
                            params={},
                            exe=self.exe,
                            exe_args=self.exe_args,
                            path=osp.join(self.path, application_name),
                            run_settings=deepcopy(self.run_settings),
                        )
                        application.enable_key_prefixing()
                        logger.debug(
                            f"Created ensemble member: {application_name} in {self.name}"
                        )
                        self.add_application(application)
                else:
                    raise SmartSimError(
                        "Ensembles without 'params' or 'replicas' argument to "
                        "expand into members cannot be given run settings"
                    )
            # if no params, no run settings and no batch settings, error because we
            # don't know how to run the ensemble
            elif not self.batch_settings:
                raise SmartSimError(
                    "Ensemble must be provided batch settings or run settings"
                )
            else:
                logger.info("Empty ensemble created for batch launch")

    def add_application(self, application: Application) -> None:
        """Add a application to this ensemble

        :param application: application instance to be added
        :raises TypeError: if application is not an instance of ``Application``
        :raises EntityExistsError: if application already exists in this ensemble
        """
        if not isinstance(application, Application):
            raise TypeError(
                f"Argument to add_application was of type {type(application)}, not Application"
            )
        # "in" operator uses application name for __eq__
        if application in self.entities:
            raise EntityExistsError(
                f"Application {application.name} already exists in ensemble {self.name}"
            )

        if self._db_models:
            self._extend_entity_db_models(application, self._db_models)
        if self._db_scripts:
            self._extend_entity_db_scripts(application, self._db_scripts)

        self.entities.append(application)

    def register_incoming_entity(self, incoming_entity: SmartSimEntity) -> None:
        """Register future communication between entities.

        Registers the named data sources that this entity
        has access to by storing the key_prefix associated
        with that entity

        Only python clients can have multiple incoming connections

        :param incoming_entity: The entity that data will be received from
        """
        for application in self.applications:
            application.register_incoming_entity(incoming_entity)

    def enable_key_prefixing(self) -> None:
        """If called, each application within this ensemble will prefix its key with its
        own application name.
        """
        for application in self.applications:
            application.enable_key_prefixing()

    def query_key_prefixing(self) -> bool:
        """Inquire as to whether each application within the ensemble will prefix their keys

        :returns: True if all applications have key prefixing enabled, False otherwise
        """
        return all(
            application.query_key_prefixing() for application in self.applications
        )

    def attach_generator_files(
        self,
        to_copy: t.Optional[t.List[str]] = None,
        to_symlink: t.Optional[t.List[str]] = None,
        to_configure: t.Optional[t.List[str]] = None,
    ) -> None:
        """Attach files to each application within the ensemble for generation

        Attach files needed for the entity that, upon generation,
        will be located in the path of the entity.

        During generation, files "to_copy" are copied into
        the path of the entity, and files "to_symlink" are
        symlinked into the path of the entity.

        Files "to_configure" are text based application input files where
        parameters for the application are set. Note that only applications
        support the "to_configure" field. These files must have
        fields tagged that correspond to the values the user
        would like to change. The tag is settable but defaults
        to a semicolon e.g. THERMO = ;10;

        :param to_copy: files to copy
        :param to_symlink: files to symlink
        :param to_configure: input files with tagged parameters
        """
        for application in self.applications:
            application.attach_generator_files(
                to_copy=to_copy, to_symlink=to_symlink, to_configure=to_configure
            )

    @property
    def attached_files_table(self) -> str:
        """Return a plain-text table with information about files
        attached to applications belonging to this ensemble.

        :returns: A table of all files attached to all applications
        """
        if not self.applications:
            return "The ensemble is empty, no files to show."

        table = tabulate(
            [
                [application.name, application.attached_files_table]
                for application in self.applications
            ],
            headers=["Application name", "Files"],
            tablefmt="grid",
        )

        return table

    def print_attached_files(self) -> None:
        """Print table of attached files to std out"""
        print(self.attached_files_table)

    @staticmethod
<<<<<<< HEAD
    def _set_strategy(strategy: str) -> TPermutationStrategy:
        """Set the permutation strategy for generating models within
=======
    def _set_strategy(strategy: str) -> StrategyFunction:
        """Set the permutation strategy for generating applications within
>>>>>>> 89214d60
        the ensemble

        :param strategy: name of the strategy or callable function
        :raises SSUnsupportedError: if str name is not supported
        :return: strategy function
        """
        if strategy == "all_perm":
            return create_all_permutations
        if strategy == "step":
            return step_values
        if strategy == "random":
            return random_permutations
        if callable(strategy):
            return strategy
        raise SSUnsupportedError(
            f"Permutation strategy given is not supported: {strategy}"
        )

<<<<<<< HEAD
=======
    def _read_application_parameters(self) -> t.Tuple[t.List[str], t.List[t.List[str]]]:
        """Take in the parameters given to the ensemble and prepare to
        create applications for the ensemble

        :raises TypeError: if params are of the wrong type
        :return: param names and values for permutation strategy
        """

        if not isinstance(self.params, dict):
            raise TypeError(
                "Ensemble initialization argument 'params' must be of type dict"
            )

        param_names: t.List[str] = []
        parameters: t.List[t.List[str]] = []
        for name, val in self.params.items():
            param_names.append(name)

            if isinstance(val, list):
                val = [str(v) for v in val]
                parameters.append(val)
            elif isinstance(val, (int, str)):
                parameters.append([str(val)])
            else:
                raise TypeError(
                    "Incorrect type for ensemble parameters\n"
                    + "Must be list, int, or string."
                )
        return param_names, parameters

>>>>>>> 89214d60
    def add_ml_model(
        self,
        name: str,
        backend: str,
        model: t.Optional[bytes] = None,
        model_path: t.Optional[str] = None,
        device: str = Device.CPU.value.upper(),
        devices_per_node: int = 1,
        first_device: int = 0,
        batch_size: int = 0,
        min_batch_size: int = 0,
        min_batch_timeout: int = 0,
        tag: str = "",
        inputs: t.Optional[t.List[str]] = None,
        outputs: t.Optional[t.List[str]] = None,
    ) -> None:
        """A TF, TF-lite, PT, or ONNX model to load into the DB at runtime

        Each ML Model added will be loaded into an
        orchestrator (converged or not) prior to the execution
        of every entity belonging to this ensemble

        One of either model (in memory representation) or model_path (file)
        must be provided

        :param name: key to store model under
        :param model: model in memory
        :param model_path: serialized model
        :param backend: name of the backend (TORCH, TF, TFLITE, ONNX)
        :param device: name of device for execution
        :param devices_per_node: number of GPUs per node in multiGPU nodes
        :param first_device: first device in multi-GPU nodes to use for execution,
                             defaults to 0; ignored if devices_per_node is 1
        :param batch_size: batch size for execution
        :param min_batch_size: minimum batch size for model execution
        :param min_batch_timeout: time to wait for minimum batch size
        :param tag: additional tag for model information
        :param inputs: model inputs (TF only)
        :param outputs: model outupts (TF only)
        """
        db_model = DBModel(
            name=name,
            backend=backend,
            model=model,
            model_file=model_path,
            device=device,
            devices_per_node=devices_per_node,
            first_device=first_device,
            batch_size=batch_size,
            min_batch_size=min_batch_size,
            min_batch_timeout=min_batch_timeout,
            tag=tag,
            inputs=inputs,
            outputs=outputs,
        )
        dupe = next(
            (
                db_model.name
                for ensemble_ml_model in self._db_models
                if ensemble_ml_model.name == db_model.name
            ),
            None,
        )
        if dupe:
            raise SSUnsupportedError(
                f'An ML Model with name "{db_model.name}" already exists'
            )
        self._db_models.append(db_model)
        for entity in self.applications:
            self._extend_entity_db_models(entity, [db_model])

    def add_script(
        self,
        name: str,
        script: t.Optional[str] = None,
        script_path: t.Optional[str] = None,
        device: str = Device.CPU.value.upper(),
        devices_per_node: int = 1,
        first_device: int = 0,
    ) -> None:
        """TorchScript to launch with every entity belonging to this ensemble

        Each script added to the application will be loaded into an
        orchestrator (converged or not) prior to the execution
        of every entity belonging to this ensemble

        Device selection is either "GPU" or "CPU". If many devices are
        present, a number can be passed for specification e.g. "GPU:1".

        Setting ``devices_per_node=N``, with N greater than one will result
        in the application being stored in the first N devices of type ``device``.

        One of either script (in memory string representation) or script_path (file)
        must be provided

        :param name: key to store script under
        :param script: TorchScript code
        :param script_path: path to TorchScript code
        :param device: device for script execution
        :param devices_per_node: number of devices on each host
        :param first_device: first device to use on each host
        """
        db_script = DBScript(
            name=name,
            script=script,
            script_path=script_path,
            device=device,
            devices_per_node=devices_per_node,
            first_device=first_device,
        )
        dupe = next(
            (
                db_script.name
                for ensemble_script in self._db_scripts
                if ensemble_script.name == db_script.name
            ),
            None,
        )
        if dupe:
            raise SSUnsupportedError(
                f'A Script with name "{db_script.name}" already exists'
            )
        self._db_scripts.append(db_script)
        for entity in self.applications:
            self._extend_entity_db_scripts(entity, [db_script])

    def add_function(
        self,
        name: str,
        function: t.Optional[str] = None,
        device: str = Device.CPU.value.upper(),
        devices_per_node: int = 1,
        first_device: int = 0,
    ) -> None:
        """TorchScript function to launch with every entity belonging to this ensemble

        Each script function to the application will be loaded into a
        non-converged orchestrator prior to the execution
        of every entity belonging to this ensemble.

        For converged orchestrators, the :meth:`add_script` method should be used.

        Device selection is either "GPU" or "CPU". If many devices are
        present, a number can be passed for specification e.g. "GPU:1".

        Setting ``devices_per_node=N``, with N greater than one will result
        in the script being stored in the first N devices of type ``device``;
        alternatively, setting ``first_device=M`` will result in the script
        being stored on nodes M through M + N - 1.

        :param name: key to store function under
        :param function: TorchScript code
        :param device: device for script execution
        :param devices_per_node: number of devices on each host
        :param first_device: first device to use on each host
        """
        db_script = DBScript(
            name=name,
            script=function,
            device=device,
            devices_per_node=devices_per_node,
            first_device=first_device,
        )
        dupe = next(
            (
                db_script.name
                for ensemble_script in self._db_scripts
                if ensemble_script.name == db_script.name
            ),
            None,
        )
        if dupe:
            raise SSUnsupportedError(
                f'A Script with name "{db_script.name}" already exists'
            )
        self._db_scripts.append(db_script)
        for entity in self.applications:
            self._extend_entity_db_scripts(entity, [db_script])

    @staticmethod
    def _extend_entity_db_models(
        application: Application, db_models: t.List[DBModel]
    ) -> None:
        """
        Ensures that the Machine Learning model names being added to the Ensemble
        are unique.

        This static method checks if the provided ML model names already exist in
        the Ensemble. An SSUnsupportedError is raised if any duplicate names are
        found. Otherwise, it appends the given list of DBModels to the Ensemble.

        :param application: SmartSim Application object.
        :param db_models: List of DBModels to append to the Ensemble.
        """
        for add_ml_model in db_models:
            dupe = next(
                (
                    db_model.name
                    for db_model in application.db_models
                    if db_model.name == add_ml_model.name
                ),
                None,
            )
            if dupe:
                raise SSUnsupportedError(
                    f'An ML Model with name "{add_ml_model.name}" already exists'
                )
            application.add_ml_model_object(add_ml_model)

    @staticmethod
    def _extend_entity_db_scripts(
        application: Application, db_scripts: t.List[DBScript]
    ) -> None:
        """
        Ensures that the script/function names being added to the Ensemble are unique.

        This static method checks if the provided script/function names already exist
        in the Ensemble. An SSUnsupportedError is raised if any duplicate names
        are found. Otherwise, it appends the given list of DBScripts to the
        Ensemble.

        :param application: SmartSim Application object.
        :param db_scripts: List of DBScripts to append to the Ensemble.
        """
        for add_script in db_scripts:
            dupe = next(
                (
                    add_script.name
                    for db_script in application.db_scripts
                    if db_script.name == add_script.name
                ),
                None,
            )
            if dupe:
                raise SSUnsupportedError(
                    f'A Script with name "{add_script.name}" already exists'
                )
            application.add_script_object(add_script)<|MERGE_RESOLUTION|>--- conflicted
+++ resolved
@@ -44,18 +44,14 @@
 from .dbobject import DBModel, DBScript
 from .entity import SmartSimEntity
 from .entityList import EntityList
-<<<<<<< HEAD
-from .model import Model
+from .model import Application
 from .strategies import (
     TPermutationStrategy,
     create_all_permutations,
     random_permutations,
-    step_values,
 )
-=======
-from .model import Application
-from .strategies import create_all_permutations, random_permutations, step_values
->>>>>>> 89214d60
+from .strategies import resolve as resolve_strategy
+from .strategies import step_values
 
 logger = get_logger(__name__)
 
@@ -123,7 +119,7 @@
 
         :raises UserStrategyError: if user generation strategy fails
         """
-        strategy = self._set_strategy(kwargs.pop("perm_strat"))
+        strategy = resolve_strategy(kwargs.pop("perm_strat"))
         replicas = kwargs.pop("replicas", None)
         self.replicas = replicas
 
@@ -131,19 +127,10 @@
         # the ensemble and assign run_settings to each member
         if self.params:
             if self.run_settings and self.exe:
-<<<<<<< HEAD
-                # Compute all combinations of model parameters and arguments
-                n_models = kwargs.get("n_models", 0)
-                all_model_params = strategy(self.params, n_models)
-                if not isinstance(all_model_params, list):
-=======
-                param_names, params = self._read_application_parameters()
-
                 # Compute all combinations of application parameters and arguments
                 n_applications = kwargs.get("n_applications", 0)
-                all_application_params = strategy(param_names, params, n_applications)
+                all_application_params = strategy(self.params, n_applications)
                 if not isinstance(all_application_params, list):
->>>>>>> 89214d60
                     raise UserStrategyError(strategy)
 
                 for i, param_set in enumerate(all_application_params):
@@ -314,65 +301,6 @@
         """Print table of attached files to std out"""
         print(self.attached_files_table)
 
-    @staticmethod
-<<<<<<< HEAD
-    def _set_strategy(strategy: str) -> TPermutationStrategy:
-        """Set the permutation strategy for generating models within
-=======
-    def _set_strategy(strategy: str) -> StrategyFunction:
-        """Set the permutation strategy for generating applications within
->>>>>>> 89214d60
-        the ensemble
-
-        :param strategy: name of the strategy or callable function
-        :raises SSUnsupportedError: if str name is not supported
-        :return: strategy function
-        """
-        if strategy == "all_perm":
-            return create_all_permutations
-        if strategy == "step":
-            return step_values
-        if strategy == "random":
-            return random_permutations
-        if callable(strategy):
-            return strategy
-        raise SSUnsupportedError(
-            f"Permutation strategy given is not supported: {strategy}"
-        )
-
-<<<<<<< HEAD
-=======
-    def _read_application_parameters(self) -> t.Tuple[t.List[str], t.List[t.List[str]]]:
-        """Take in the parameters given to the ensemble and prepare to
-        create applications for the ensemble
-
-        :raises TypeError: if params are of the wrong type
-        :return: param names and values for permutation strategy
-        """
-
-        if not isinstance(self.params, dict):
-            raise TypeError(
-                "Ensemble initialization argument 'params' must be of type dict"
-            )
-
-        param_names: t.List[str] = []
-        parameters: t.List[t.List[str]] = []
-        for name, val in self.params.items():
-            param_names.append(name)
-
-            if isinstance(val, list):
-                val = [str(v) for v in val]
-                parameters.append(val)
-            elif isinstance(val, (int, str)):
-                parameters.append([str(val)])
-            else:
-                raise TypeError(
-                    "Incorrect type for ensemble parameters\n"
-                    + "Must be list, int, or string."
-                )
-        return param_names, parameters
-
->>>>>>> 89214d60
     def add_ml_model(
         self,
         name: str,
