--- conflicted
+++ resolved
@@ -39,12 +39,8 @@
 from .._core.utils.helpers import cat_arg_and_value, expand_exe_path
 from ..error import EntityExistsError, SSUnsupportedError
 from ..log import get_logger
-<<<<<<< HEAD
-from .dbobject import DBModel, DBScript
-=======
 from ..settings import BatchSettings, RunSettings
 from .dbobject import FSModel, FSScript
->>>>>>> edb8364d
 from .entity import SmartSimEntity
 from .files import EntityFiles
 
@@ -97,15 +93,9 @@
         self.incoming_entities: t.List[SmartSimEntity] = []
         self._key_prefixing_enabled = False
         self.batch_settings = batch_settings
-<<<<<<< HEAD
-        self._db_models: t.List[DBModel] = []
-        self._db_scripts: t.List[DBScript] = []
-        self.files = copy.deepcopy(files) if files else None
-=======
         self._fs_models: t.List[FSModel] = []
         self._fs_scripts: t.List[FSScript] = []
         self.files: t.Optional[EntityFiles] = None
->>>>>>> edb8364d
 
     @property
     def exe_args(self) -> t.Union[str, t.List[str]]:
@@ -147,12 +137,8 @@
         """
         if self.run_settings is None:
             return False
-<<<<<<< HEAD
-        return bool(self.run_settings.colocated_db_settings)
-=======
         else:
             return bool(self.run_settings.colocated_fs_settings)
->>>>>>> edb8364d
 
     def add_exe_args(self, args: t.Union[str, t.List[str]]) -> None:
         """Add executable arguments to executable
@@ -282,15 +268,9 @@
     ) -> None:
         """Colocate an FeatureStore instance with this Application over UDS.
 
-<<<<<<< HEAD
-        This method will initialize settings which add an unsharded database to
-        this Application instance. Only this Application will be able to
-        communicate with this colocated database by using Unix Domain sockets.
-=======
         This method will initialize settings which add an unsharded
         feature store to this Application instance. Only this Application will be able to communicate
         with this colocated feature store by using Unix Domain sockets.
->>>>>>> edb8364d
 
         Extra parameters for the fs can be passed through kwargs. This includes
         many performance, caching and inference settings.
@@ -313,14 +293,8 @@
         :param fs_cpus: number of cpus to use for FeatureStore
         :param custom_pinning: CPUs to pin the FeatureStore to. Passing an empty
                                iterable disables pinning
-<<<<<<< HEAD
-        :param debug: launch Application with extra debug information about the
-                      colocated db
-        :param kwargs: additional keyword arguments to pass to the orchestrator database
-=======
         :param debug: launch Application with extra debug information about the colocated fs
         :param kwargs: additional keyword arguments to pass to the FeatureStore feature store
->>>>>>> edb8364d
         """
 
         if not re.match(r"^[a-zA-Z0-9.:\,_\-/]*$", unix_socket):
@@ -355,16 +329,9 @@
     ) -> None:
         """Colocate an FeatureStore instance with this Application over TCP/IP.
 
-<<<<<<< HEAD
-        This method will initialize settings which add an unsharded database to
-        this Application instance. Only this Application will be able to
-        communicate with this colocated database by using the loopback TCP
-        interface.
-=======
         This method will initialize settings which add an unsharded
         feature store to this Application instance. Only this Application will be able to communicate
         with this colocated feature store by using the loopback TCP interface.
->>>>>>> edb8364d
 
         Extra parameters for the fs can be passed through kwargs. This includes
         many performance, caching and inference settings.
@@ -387,14 +354,8 @@
         :param fs_cpus: number of cpus to use for FeatureStore
         :param custom_pinning: CPUs to pin the FeatureStore to. Passing an empty
                                iterable disables pinning
-<<<<<<< HEAD
-        :param debug: launch Application with extra debug information about the
-                      colocated db
-        :param kwargs: additional keyword arguments to pass to the orchestrator database
-=======
         :param debug: launch Application with extra debug information about the colocated fs
         :param kwargs: additional keyword arguments to pass to the FeatureStore feature store
->>>>>>> edb8364d
         """
 
         tcp_options = {"port": port, "ifname": ifname}
