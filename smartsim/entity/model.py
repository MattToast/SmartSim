# BSD 2-Clause License
#
# Copyright (c) 2021-2024, Hewlett Packard Enterprise
# All rights reserved.
#
# Redistribution and use in source and binary forms, with or without
# modification, are permitted provided that the following conditions are met:
#
# 1. Redistributions of source code must retain the above copyright notice, this
#    list of conditions and the following disclaimer.
#
# 2. Redistributions in binary form must reproduce the above copyright notice,
#    this list of conditions and the following disclaimer in the documentation
#    and/or other materials provided with the distribution.
#
# THIS SOFTWARE IS PROVIDED BY THE COPYRIGHT HOLDERS AND CONTRIBUTORS "AS IS"
# AND ANY EXPRESS OR IMPLIED WARRANTIES, INCLUDING, BUT NOT LIMITED TO, THE
# IMPLIED WARRANTIES OF MERCHANTABILITY AND FITNESS FOR A PARTICULAR PURPOSE ARE
# DISCLAIMED. IN NO EVENT SHALL THE COPYRIGHT HOLDER OR CONTRIBUTORS BE LIABLE
# FOR ANY DIRECT, INDIRECT, INCIDENTAL, SPECIAL, EXEMPLARY, OR CONSEQUENTIAL
# DAMAGES (INCLUDING, BUT NOT LIMITED TO, PROCUREMENT OF SUBSTITUTE GOODS OR
# SERVICES; LOSS OF USE, DATA, OR PROFITS; OR BUSINESS INTERRUPTION) HOWEVER
# CAUSED AND ON ANY THEORY OF LIABILITY, WHETHER IN CONTRACT, STRICT LIABILITY,
# OR TORT (INCLUDING NEGLIGENCE OR OTHERWISE) ARISING IN ANY WAY OUT OF THE USE
# OF THIS SOFTWARE, EVEN IF ADVISED OF THE POSSIBILITY OF SUCH DAMAGE.

from __future__ import annotations

import copy
import itertools
import re
import sys
import typing as t
import warnings
from os import getcwd
from os import path as osp

from .._core._install.builder import Device
from .._core.utils.helpers import cat_arg_and_value, expand_exe_path
from ..error import EntityExistsError, SSUnsupportedError
from ..log import get_logger
<<<<<<< HEAD
from ..settings import BatchSettings, RunSettings
=======
>>>>>>> 1ceba454
from .dbobject import FSModel, FSScript
from .entity import SmartSimEntity
from .files import EntityFiles

if t.TYPE_CHECKING:
    from ..settings.base import BatchSettings, RunSettings


logger = get_logger(__name__)


# TODO: Remove this supression when we strip fileds/functionality
#       (run-settings/batch_settings/params_as_args/etc)!
# pylint: disable-next=too-many-public-methods
class Application(SmartSimEntity):
    def __init__(
        self,
        name: str,
        exe: str,
        run_settings: "RunSettings",
        params: t.Optional[t.Dict[str, str]] = None,
        exe_args: t.Optional[t.List[str]] = None,
        path: t.Optional[str] = getcwd(),
        params_as_args: t.Optional[t.List[str]] = None,
        batch_settings: t.Optional["BatchSettings"] = None,
        files: t.Optional[EntityFiles] = None,
    ):
        """Initialize a ``Application``

        :param name: name of the application
        :param exe: executable to run
        :param exe_args: executable arguments
        :param params: application parameters for writing into configuration files or
                       to be passed as command line arguments to executable.
        :param path: path to output, error, and configuration files
        :param run_settings: launcher settings specified in the experiment
        :param params_as_args: list of parameters which have to be
                               interpreted as command line arguments to
                               be added to run_settings
        :param batch_settings: Launcher settings for running the individual
                               application as a batch job
        :param files: Files to have available to the application
        """
        super().__init__(name, str(path), run_settings)
        self.exe = [expand_exe_path(exe)]
        # self.exe = [exe] if run_settings.container else [expand_exe_path(exe)]
        self.exe_args = exe_args or []
<<<<<<< HEAD
        print(f"params: {params}")
=======
>>>>>>> 1ceba454
        self.params = params.copy() if params else {}
        self.params_as_args = params_as_args
        self.incoming_entities: t.List[SmartSimEntity] = []
        self._key_prefixing_enabled = False
        self.batch_settings = batch_settings
        self._fs_models: t.List[FSModel] = []
        self._fs_scripts: t.List[FSScript] = []
        self.files = copy.deepcopy(files) if files else None

    @property
    def exe_args(self) -> t.Union[str, t.List[str]]:
        """Return an immutable list of attached executable arguments.

        :returns: attached executable arguments
        """
        return self._exe_args

    @exe_args.setter
    def exe_args(self, value: t.Union[str, t.List[str], None]) -> None:
        """Set the executable arguments.

        :param value: executable arguments
        """
        self._exe_args = self._build_exe_args(value)

    @property
    def fs_models(self) -> t.Iterable[FSModel]:
        """Retrieve an immutable collection of attached models

        :return: Return an immutable collection of attached models
        """
        return (model for model in self._fs_models)

    @property
    def fs_scripts(self) -> t.Iterable[FSScript]:
        """Retrieve an immutable collection attached of scripts

        :return: Return an immutable collection of attached scripts
        """
        return (script for script in self._fs_scripts)

    @property
    def colocated(self) -> bool:
        """Return True if this Model will run with a colocated FeatureStore

        :return: Return True of the Model will run with a colocated FeatureStore
        """
        if self.run_settings is None:
            return False
        return bool(self.run_settings.colocated_fs_settings)

    def add_exe_args(self, args: t.Union[str, t.List[str]]) -> None:
        """Add executable arguments to executable

        :param args: executable arguments
        """
        args = self._build_exe_args(args)
        self._exe_args.extend(args)

    def register_incoming_entity(self, incoming_entity: SmartSimEntity) -> None:
        """Register future communication between entities.

        Registers the named data sources that this entity
        has access to by storing the key_prefix associated
        with that entity

        :param incoming_entity: The entity that data will be received from
        :raises SmartSimError: if incoming entity has already been registered
        """
        if incoming_entity.name in [
            in_entity.name for in_entity in self.incoming_entities
        ]:
            raise EntityExistsError(
                f"'{incoming_entity.name}' has already "
                + "been registered as an incoming entity"
            )

        self.incoming_entities.append(incoming_entity)

    def enable_key_prefixing(self) -> None:
        """If called, the entity will prefix its keys with its own application name"""
        self._key_prefixing_enabled = True

    def disable_key_prefixing(self) -> None:
        """If called, the entity will not prefix its keys with its own
        application name
        """
        self._key_prefixing_enabled = False

    def query_key_prefixing(self) -> bool:
        """Inquire as to whether this entity will prefix its keys with its name

        :return: Return True if entity will prefix its keys with its name
        """
        return self._key_prefixing_enabled

    def attach_generator_files(
        self,
        to_copy: t.Optional[t.List[str]] = None,
        to_symlink: t.Optional[t.List[str]] = None,
        to_configure: t.Optional[t.List[str]] = None,
    ) -> None:
        """Attach files to an entity for generation

        Attach files needed for the entity that, upon generation,
        will be located in the path of the entity.  Invoking this method
        after files have already been attached will overwrite
        the previous list of entity files.

        During generation, files "to_copy" are copied into
        the path of the entity, and files "to_symlink" are
        symlinked into the path of the entity.

        Files "to_configure" are text based application input files where
        parameters for the application are set. Note that only applications
        support the "to_configure" field. These files must have
        fields tagged that correspond to the values the user
        would like to change. The tag is settable but defaults
        to a semicolon e.g. THERMO = ;10;

        :param to_copy: files to copy
        :param to_symlink: files to symlink
        :param to_configure: input files with tagged parameters
        """
        to_copy = to_copy or []
        to_symlink = to_symlink or []
        to_configure = to_configure or []

        # Check that no file collides with the parameter file written
        # by Generator. We check the basename, even though it is more
        # restrictive than what we need (but it avoids relative path issues)
        for strategy in [to_copy, to_symlink, to_configure]:
            if strategy is not None and any(
                osp.basename(filename) == "smartsim_params.txt" for filename in strategy
            ):
                raise ValueError(
                    "`smartsim_params.txt` is a file automatically "
                    + "generated by SmartSim and cannot be ovewritten."
                )

        self.files = EntityFiles(to_configure, to_copy, to_symlink)

    @property
    def attached_files_table(self) -> str:
        """Return a list of attached files as a plain text table

        :returns: String version of table
        """
        if not self.files:
            return "No file attached to this application."
        return str(self.files)

    def print_attached_files(self) -> None:
        """Print a table of the attached files on std out"""
        print(self.attached_files_table)

    def colocate_fs(self, *args: t.Any, **kwargs: t.Any) -> None:
        """An alias for ``Application.colocate_fs_tcp``"""
        warnings.warn(
            (
                "`colocate_fs` has been deprecated and will be removed in a \n"
                "future release. Please use `colocate_fs_tcp` or `colocate_fs_uds`."
            ),
            FutureWarning,
        )
        self.colocate_fs_tcp(*args, **kwargs)

    def colocate_fs_uds(
        self,
        unix_socket: str = "/tmp/redis.socket",
        socket_permissions: int = 755,
        fs_cpus: int = 1,
        custom_pinning: t.Optional[t.Iterable[t.Union[int, t.Iterable[int]]]] = None,
        debug: bool = False,
        fs_identifier: str = "",
        **kwargs: t.Any,
    ) -> None:
        """Colocate an FeatureStore instance with this Application over UDS.

        This method will initialize settings which add an unsharded feature
        store to this Application instance. Only this Application will be able
        to communicate with this colocated feature store by using Unix Domain
        sockets.

        Extra parameters for the fs can be passed through kwargs. This includes
        many performance, caching and inference settings.

        .. highlight:: python
        .. code-block:: python

            example_kwargs = {
                "maxclients": 100000,
                "threads_per_queue": 1,
                "inter_op_threads": 1,
                "intra_op_threads": 1,
                "server_threads": 2 # keydb only
            }

        Generally these don't need to be changed.

        :param unix_socket: path to where the socket file will be created
        :param socket_permissions: permissions for the socketfile
        :param fs_cpus: number of cpus to use for FeatureStore
        :param custom_pinning: CPUs to pin the FeatureStore to. Passing an empty
                               iterable disables pinning
        :param debug: launch Application with extra debug information about the
                      colocated fs
        :param kwargs: additional keyword arguments to pass to the FeatureStore
                       feature store
        """

        if not re.match(r"^[a-zA-Z0-9.:\,_\-/]*$", unix_socket):
            raise ValueError(
                f"Invalid name for unix socket: {unix_socket}. Must only "
                "contain alphanumeric characters or . : _ - /"
            )
        uds_options: t.Dict[str, t.Union[int, str]] = {
            "unix_socket": unix_socket,
            "socket_permissions": socket_permissions,
            # This is hardcoded to 0 as recommended by redis for UDS
            "port": 0,
        }

        common_options = {
            "cpus": fs_cpus,
            "custom_pinning": custom_pinning,
            "debug": debug,
            "fs_identifier": fs_identifier,
        }
        self._set_colocated_fs_settings(uds_options, common_options, **kwargs)

    def colocate_fs_tcp(
        self,
        port: int = 6379,
        ifname: t.Union[str, list[str]] = "lo",
        fs_cpus: int = 1,
        custom_pinning: t.Optional[t.Iterable[t.Union[int, t.Iterable[int]]]] = None,
        debug: bool = False,
        fs_identifier: str = "",
        **kwargs: t.Any,
    ) -> None:
        """Colocate an FeatureStore instance with this Application over TCP/IP.

        This method will initialize settings which add an unsharded feature
        store to this Application instance. Only this Application will be able
        to communicate with this colocated feature store by using the loopback
        TCP interface.

        Extra parameters for the fs can be passed through kwargs. This includes
        many performance, caching and inference settings.

        .. highlight:: python
        .. code-block:: python

            ex. kwargs = {
                maxclients: 100000,
                threads_per_queue: 1,
                inter_op_threads: 1,
                intra_op_threads: 1,
                server_threads: 2 # keydb only
            }

        Generally these don't need to be changed.

        :param port: port to use for FeatureStore feature store
        :param ifname: interface to use for FeatureStore
        :param fs_cpus: number of cpus to use for FeatureStore
        :param custom_pinning: CPUs to pin the FeatureStore to. Passing an empty
                               iterable disables pinning
        :param debug: launch Application with extra debug information about the
                      colocated fs
        :param kwargs: additional keyword arguments to pass to the FeatureStore
                       feature store
        """

        tcp_options = {"port": port, "ifname": ifname}
        common_options = {
            "cpus": fs_cpus,
            "custom_pinning": custom_pinning,
            "debug": debug,
            "fs_identifier": fs_identifier,
        }
        self._set_colocated_fs_settings(tcp_options, common_options, **kwargs)

    def _set_colocated_fs_settings(
        self,
        connection_options: t.Mapping[str, t.Union[int, t.List[str], str]],
        common_options: t.Dict[
            str,
            t.Union[
                t.Union[t.Iterable[t.Union[int, t.Iterable[int]]], None],
                bool,
                int,
                str,
                None,
            ],
        ],
        **kwargs: t.Union[int, None],
    ) -> None:
        """
        Ingest the connection-specific options (UDS/TCP) and set the final settings
        for the colocated feature store
        """

        if hasattr(self.run_settings, "mpmd") and len(self.run_settings.mpmd) > 0:
            raise SSUnsupportedError(
                "Applications colocated with feature stores cannot be run as a "
                "mpmd workload"
            )

        if hasattr(self.run_settings, "_prep_colocated_fs"):
            # pylint: disable-next=protected-access
            self.run_settings._prep_colocated_fs(common_options["cpus"])

        if "limit_app_cpus" in kwargs:
            raise SSUnsupportedError(
                "Pinning app CPUs via limit_app_cpus is not supported. Modify "
                "RunSettings using the correct binding option for your launcher."
            )

        # TODO list which fs settings can be extras
        custom_pinning_ = t.cast(
            t.Optional[t.Iterable[t.Union[int, t.Iterable[int]]]],
            common_options.get("custom_pinning"),
        )
        cpus_ = t.cast(int, common_options.get("cpus"))
        common_options["custom_pinning"] = self._create_pinning_string(
            custom_pinning_, cpus_
        )

        colo_fs_config: t.Dict[
            str,
            t.Union[
                bool,
                int,
                str,
                None,
                t.List[str],
                t.Iterable[t.Union[int, t.Iterable[int]]],
                t.List[FSModel],
                t.List[FSScript],
                t.Dict[str, t.Union[int, None]],
                t.Dict[str, str],
            ],
        ] = {}
        colo_fs_config.update(connection_options)
        colo_fs_config.update(common_options)

        redis_ai_temp = {
            "threads_per_queue": kwargs.get("threads_per_queue", None),
            "inter_op_parallelism": kwargs.get("inter_op_parallelism", None),
            "intra_op_parallelism": kwargs.get("intra_op_parallelism", None),
        }
        # redisai arguments for inference settings
        colo_fs_config["rai_args"] = redis_ai_temp
        colo_fs_config["extra_fs_args"] = {
            k: str(v) for k, v in kwargs.items() if k not in redis_ai_temp
        }

        self._check_fs_objects_colo()
        colo_fs_config["fs_models"] = self._fs_models
        colo_fs_config["fs_scripts"] = self._fs_scripts

        self.run_settings.colocated_fs_settings = colo_fs_config

    @staticmethod
    def _create_pinning_string(
        pin_ids: t.Optional[t.Iterable[t.Union[int, t.Iterable[int]]]], cpus: int
    ) -> t.Optional[str]:
        """Create a comma-separated string of CPU ids. By default, ``None``
        returns 0,1,...,cpus-1; an empty iterable will disable pinning
        altogether, and an iterable constructs a comma separated string of
        integers (e.g. ``[0, 2, 5]`` -> ``"0,2,5"``)
        """

        def _stringify_id(_id: int) -> str:
            """Return the cPU id as a string if an int, otherwise raise a ValueError"""
            if isinstance(_id, int):
                if _id < 0:
                    raise ValueError("CPU id must be a nonnegative number")
                return str(_id)

            raise TypeError(f"Argument is of type '{type(_id)}' not 'int'")

        try:
            pin_ids = tuple(pin_ids) if pin_ids is not None else None
        except TypeError:
            raise TypeError(
                "Expected a cpu pinning specification of type iterable of ints or "
                f"iterables of ints. Instead got type `{type(pin_ids)}`"
            ) from None

        # Deal with MacOSX limitations first. The "None" (default) disables pinning
        # and is equivalent to []. The only invalid option is a non-empty pinning
        if sys.platform == "darwin":
            if pin_ids:
                warnings.warn(
                    "CPU pinning is not supported on MacOSX. Ignoring pinning "
                    "specification.",
                    RuntimeWarning,
                )
            return None

        # Flatten the iterable into a list and check to make sure that the resulting
        # elements are all ints
        if pin_ids is None:
            return ",".join(_stringify_id(i) for i in range(cpus))
        if not pin_ids:
            return None
        pin_ids = ((x,) if isinstance(x, int) else x for x in pin_ids)
        to_fmt = itertools.chain.from_iterable(pin_ids)
        return ",".join(sorted({_stringify_id(x) for x in to_fmt}))

    def params_to_args(self) -> None:
        """Convert parameters to command line arguments and update run settings."""
        if self.params_as_args is not None:
            for param in self.params_as_args:
                if not param in self.params:
                    raise ValueError(
                        f"Tried to convert {param} to command line argument for "
                        f"application {self.name}, but its value was not found "
                        "in application params"
                    )
                if self.run_settings is None:
                    raise ValueError(
                        "Tried to configure command line parameter for Application "
                        f"{self.name}, but no RunSettings are set."
                    )
                self.add_exe_args(cat_arg_and_value(param, self.params[param]))

    def add_ml_model(
        self,
        name: str,
        backend: str,
        model: t.Optional[bytes] = None,
        model_path: t.Optional[str] = None,
        device: str = Device.CPU.value.upper(),
        devices_per_node: int = 1,
        first_device: int = 0,
        batch_size: int = 0,
        min_batch_size: int = 0,
        min_batch_timeout: int = 0,
        tag: str = "",
        inputs: t.Optional[t.List[str]] = None,
        outputs: t.Optional[t.List[str]] = None,
    ) -> None:
        """A TF, TF-lite, PT, or ONNX model to load into the fs at runtime

        Each ML Model added will be loaded into an
        FeatureStore (converged or not) prior to the execution
        of this Model instance

        One of either model (in memory representation) or model_path (file)
        must be provided

        :param name: key to store model under
        :param backend: name of the backend (TORCH, TF, TFLITE, ONNX)
        :param model: A model in memory (only supported for non-colocated
                      feature stores)
        :param model_path: serialized model
        :param device: name of device for execution
        :param devices_per_node: The number of GPU devices available on the host.
               This parameter only applies to GPU devices and will be ignored if device
               is specified as CPU.
        :param first_device: The first GPU device to use on the host.
               This parameter only applies to GPU devices and will be ignored if device
               is specified as CPU.
        :param batch_size: batch size for execution
        :param min_batch_size: minimum batch size for model execution
        :param min_batch_timeout: time to wait for minimum batch size
        :param tag: additional tag for model information
        :param inputs: model inputs (TF only)
        :param outputs: model outupts (TF only)
        """
        fs_model = FSModel(
            name=name,
            backend=backend,
            model=model,
            model_file=model_path,
            device=device,
            devices_per_node=devices_per_node,
            first_device=first_device,
            batch_size=batch_size,
            min_batch_size=min_batch_size,
            min_batch_timeout=min_batch_timeout,
            tag=tag,
            inputs=inputs,
            outputs=outputs,
        )
        self.add_ml_model_object(fs_model)

    def add_script(
        self,
        name: str,
        script: t.Optional[str] = None,
        script_path: t.Optional[str] = None,
        device: str = Device.CPU.value.upper(),
        devices_per_node: int = 1,
        first_device: int = 0,
    ) -> None:
        """TorchScript to launch with this Model instance

        Each script added to the application will be loaded into an
        FeatureStore (converged or not) prior to the execution
        of this Model instance

        Device selection is either "GPU" or "CPU". If many devices are
        present, a number can be passed for specification e.g. "GPU:1".

        Setting ``devices_per_node=N``, with N greater than one will result
        in the script being stored in the first N devices of type ``device``;
        alternatively, setting ``first_device=M`` will result in the script
        being stored on nodes M through M + N - 1.

        One of either script (in memory string representation) or script_path (file)
        must be provided

        :param name: key to store script under
        :param script: TorchScript code (only supported for non-colocated featurestores)
        :param script_path: path to TorchScript code
        :param device: device for script execution
        :param devices_per_node: The number of GPU devices available on the host.
               This parameter only applies to GPU devices and will be ignored if device
               is specified as CPU.
        :param first_device: The first GPU device to use on the host.
               This parameter only applies to GPU devices and will be ignored if device
               is specified as CPU.
        """
        fs_script = FSScript(
            name=name,
            script=script,
            script_path=script_path,
            device=device,
            devices_per_node=devices_per_node,
            first_device=first_device,
        )
        self.add_script_object(fs_script)

    def add_function(
        self,
        name: str,
        function: t.Optional[str] = None,
        device: str = Device.CPU.value.upper(),
        devices_per_node: int = 1,
        first_device: int = 0,
    ) -> None:
        """TorchScript function to launch with this Application instance

        Each script function to the application will be loaded into a
        non-converged FeatureStore prior to the execution
        of this Application instance.

        For converged featurestores, the :meth:`add_script` method should be used.

        Device selection is either "GPU" or "CPU". If many devices are
        present, a number can be passed for specification e.g. "GPU:1".

        Setting ``devices_per_node=N``, with N greater than one will result
        in the application being stored in the first N devices of type ``device``.

        :param name: key to store function under
        :param function: TorchScript function code
        :param device: device for script execution
        :param devices_per_node: The number of GPU devices available on the host.
               This parameter only applies to GPU devices and will be ignored if device
               is specified as CPU.
        :param first_device: The first GPU device to use on the host.
               This parameter only applies to GPU devices and will be ignored if device
               is specified as CPU.
        """
        fs_script = FSScript(
            name=name,
            script=function,
            device=device,
            devices_per_node=devices_per_node,
            first_device=first_device,
        )
        self.add_script_object(fs_script)

    def __hash__(self) -> int:
        return hash(self.name)

    def __eq__(self, other: object) -> bool:
        if not isinstance(other, Application):
            return False

        if self.name == other.name:
            return True
        return False

    def __str__(self) -> str:  # pragma: no cover
        entity_str = "Name: " + self.name + "\n"
        entity_str += "Type: " + self.type + "\n"
        entity_str += str(self.run_settings) + "\n"
        if self._fs_models:
            entity_str += "FS Models: \n" + str(len(self._fs_models)) + "\n"
        if self._fs_scripts:
            entity_str += "FS Scripts: \n" + str(len(self._fs_scripts)) + "\n"
        return entity_str

    def add_ml_model_object(self, fs_model: FSModel) -> None:
        if not fs_model.is_file and self.colocated:
            err_msg = (
                "ML model can not be set from memory for colocated feature stores.\n"
            )
            err_msg += (
                f"Please store the ML model named {fs_model.name} in binary format "
            )
            err_msg += "and add it to the SmartSim Application as file."
            raise SSUnsupportedError(err_msg)

        self._fs_models.append(fs_model)

    def add_script_object(self, fs_script: FSScript) -> None:
        if fs_script.func and self.colocated:
            if not isinstance(fs_script.func, str):
                err_msg = (
                    "Functions can not be set from memory for colocated "
                    "feature stores.\n"
                    f"Please convert the function named {fs_script.name} "
                    "to a string or store it as a text file and add it to the "
                    "SmartSim Application with add_script."
                )
                raise SSUnsupportedError(err_msg)
        self._fs_scripts.append(fs_script)

    def _check_fs_objects_colo(self) -> None:
        for fs_model in self._fs_models:
            if not fs_model.is_file:
                err_msg = (
                    "ML model can not be set from memory for colocated "
                    "feature stores.\n"
                    f"Please store the ML model named {fs_model.name} in binary "
                    "format and add it to the SmartSim Application as file."
                )
                raise SSUnsupportedError(err_msg)

        for fs_script in self._fs_scripts:
            if fs_script.func:
                if not isinstance(fs_script.func, str):
                    err_msg = (
                        "Functions can not be set from memory for colocated "
                        "feature stores.\nPlease convert the function named "
                        f"{fs_script.name} to a string or store it as a text"
                        "file and add it to the SmartSim Application with add_script."
                    )
                    raise SSUnsupportedError(err_msg)

    @staticmethod
    def _build_exe_args(exe_args: t.Optional[t.Union[str, t.List[str]]]) -> t.List[str]:
        """Check and convert exe_args input to a desired collection format"""
        if not exe_args:
            return []

        if isinstance(exe_args, list):
            exe_args = copy.deepcopy(exe_args)

        if not (
            isinstance(exe_args, str)
            or (
                isinstance(exe_args, list)
                and all(isinstance(arg, str) for arg in exe_args)
            )
        ):
            raise TypeError("Executable arguments were not a list of str or a str.")

        if isinstance(exe_args, str):
            return exe_args.split()

        return exe_args<|MERGE_RESOLUTION|>--- conflicted
+++ resolved
@@ -39,10 +39,6 @@
 from .._core.utils.helpers import cat_arg_and_value, expand_exe_path
 from ..error import EntityExistsError, SSUnsupportedError
 from ..log import get_logger
-<<<<<<< HEAD
-from ..settings import BatchSettings, RunSettings
-=======
->>>>>>> 1ceba454
 from .dbobject import FSModel, FSScript
 from .entity import SmartSimEntity
 from .files import EntityFiles
@@ -90,10 +86,7 @@
         self.exe = [expand_exe_path(exe)]
         # self.exe = [exe] if run_settings.container else [expand_exe_path(exe)]
         self.exe_args = exe_args or []
-<<<<<<< HEAD
         print(f"params: {params}")
-=======
->>>>>>> 1ceba454
         self.params = params.copy() if params else {}
         self.params_as_args = params_as_args
         self.incoming_entities: t.List[SmartSimEntity] = []
@@ -273,6 +266,9 @@
     ) -> None:
         """Colocate an FeatureStore instance with this Application over UDS.
 
+        This method will initialize settings which add an unsharded
+        feature store to this Application instance. Only this Application will be able to communicate
+        with this colocated feature store by using Unix Domain sockets.
         This method will initialize settings which add an unsharded feature
         store to this Application instance. Only this Application will be able
         to communicate with this colocated feature store by using Unix Domain
