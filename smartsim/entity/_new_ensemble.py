--- conflicted
+++ resolved
@@ -57,13 +57,8 @@
         exe_args: t.Sequence[str] | None = None,
         exe_arg_parameters: t.Mapping[str, t.Sequence[t.Sequence[str]]] | None = None,
         files: EntityFiles | None = None,
-<<<<<<< HEAD
         file_parameters: t.Mapping[str, t.Sequence[str]] | None = None,
         permutation_strategy: str | strategies.TPermutationStrategy = "all_perm",
-=======
-        parameters: t.Mapping[str, t.Sequence[str]] | None = None,
-        permutation_strategy: str | strategies.PermutationStrategyType = "all_perm",
->>>>>>> 1ceba454
         max_permutations: int = 0,
         replicas: int = 1,
     ) -> None:
