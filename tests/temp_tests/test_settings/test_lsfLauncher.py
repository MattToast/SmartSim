--- conflicted
+++ resolved
@@ -94,13 +94,7 @@
         ),
     ),
 )
-<<<<<<< HEAD
-def test_formatting_launch_args(echo_executable_like, args, expected, test_dir):
-    cmd, path = JsrunArgBuilder(args).finalize(echo_executable_like, {}, test_dir)
+def test_formatting_launch_args(mock_echo_executable, args, expected, test_dir):
+    cmd, path = _as_jsrun_command(JsrunLaunchArguments(args), mock_echo_executable, {})
     assert tuple(cmd) == expected
-    assert path == test_dir
-=======
-def test_formatting_launch_args(mock_echo_executable, args, expected):
-    cmd = _as_jsrun_command(JsrunLaunchArguments(args), mock_echo_executable, {})
-    assert tuple(cmd) == expected
->>>>>>> b729e915
+    assert path == test_dir